---
output: github_document
---

# 5 Converting to and from non-tidy formats

```{r echo = FALSE}
library(knitr)
opts_chunk$set(message = FALSE, warning = FALSE, cache = TRUE,
               results = "hold", fig.retina = 2)
options(width = 100, dplyr.width = 150)
library(ggplot2)
library(methods)
theme_set(theme_light())
library(purrr)
```

In the previous chapters, we've been analyzing text arranged in the tidy text format: a table with one-token-per-document-per-row, such as is constructed by the `unnest_tokens()` function. This lets us use the popular suite of tidy tools such as dplyr, tidyr, and ggplot2 to explore and visualize text data. We've demonstrated that many informative text analyses can be performed using these tools.

However, most of the existing R tools for natural language processing, besides the tidytext package, aren't compatible with this format. The [CRAN Task View for Natural Language Processing](https://cran.r-project.org/web/views/NaturalLanguageProcessing.html) lists a large selection of packages that take other structures of input and provide non-tidy outputs. These packages are very useful in text mining applications, and many existing text datasets are structured according to these formats.

Computer scientist Hal Abelson has observed that "No matter how complex and polished the individual operations are, it is often the quality of the glue that most directly determines the power of the system." In that spirit, this chapter will discuss the "glue" that connects the tidy text format with other important packages and data structures, allowing you to rely on both existing text mining packages and the suite of tidy tools to perform your analysis.

```{r tidyflowchartch5, echo = FALSE, out.width = '100%'}
knitr::include_graphics("images/tidyflow-ch-5.png")
```

(Figure 5.1: A flowchart of a typical text analysis that combines tidytext with other tools and data formats, particularly the tm or quanteda packages. This chapter shows how to convert back and forth between document-term matrices and tidy data frames, as well as converting from a Corpus object to a text data frame.)

Figure 5.1 illustrates how an analysis might switch between tidy and non-tidy data structures and tools. This chapter will focus on the process of tidying document-term matrices, as well as casting a tidy data frame into a sparse matrix. We'll also explore how to tidy Corpus objects, which combine raw text with document metadata, into text data frames, leading to a case study of ingesting and analyzing financial articles.

## 5.1 Tidying a document-term matrix

One of the most common structures that text mining packages work with is the [document-term matrix](https://en.wikipedia.org/wiki/Document-term_matrix) (or DTM). This is a matrix where:

* each row represents one document (such as a book or article),
* each column represents one term, and
* each value (typically) contains the number of appearances of that term in that document.

Since most pairings of document and term do not occur (they have the value zero), DTMs are usually implemented as sparse matrices. These objects can be treated as though they were matrices (for example, accessing particular rows and columns), but are stored in a more efficient format. We'll discuss several implementations of these matrices in this chapter.

DTM objects cannot be used directly with tidy tools, just as tidy data frames cannot be used as input for most text mining packages. Thus, the tidytext package provides two verbs that convert between the two formats.

* `tidy()` turns a document-term matrix into a tidy data frame. This verb comes from the broom package, which provides similar tidying functions for many statistical models and objects.
* `cast()` turns a tidy one-term-per-row data frame into a matrix. tidytext provides three variations of this verb, each converting to a different type of matrix: `cast_sparse()` (converting to a sparse matrix from the Matrix package), `cast_dtm()` (converting to a `DocumentTermMatrix` object from tm), and `cast_dfm()` (converting to a `dfm` object from quanteda).

As shown in Figure 5.1, a DTM is typically comparable to a tidy data frame after a `count` or a `group_by`/`summarize` that contains counts or another statistic for each combination of a term and document.

### 5.1.1 Tidying `DocumentTermMatrix` objects

Perhaps the most widely used implementation of DTMs in R is the `DocumentTermMatrix` class in the tm package. Many available text mining datasets are provided in this format. For example, consider the collection of Associated Press newspaper articles included in the topicmodels package.

```{r AssociatedPress}
library(tm)

data("AssociatedPress", package = "topicmodels")
AssociatedPress
```

```{r}
cat(nrow(AssociatedPress), "rows,", ncol(AssociatedPress), "columns")
```

We see that this dataset contains 2246 documents (each of them an AP article) and 10473 terms (distinct words). Notice that this DTM is 99% sparse (99% of document-word pairs are zero). We could access the terms in the document with the `Terms()` function.

```{r terms, dependson="AssociatedPress"}
terms <- Terms(AssociatedPress)
head(terms)
```

If we wanted to analyze this data with tidy tools, we would first need to turn it into a data frame with one-token-per-document-per-row. The broom package introduced the `tidy()` verb, which takes a non-tidy object and turns it into a tidy data frame. The tidytext package implements this method for `DocumentTermMatrix` objects.

```{r ap_td, dependson = "AssociatedPress"}
library(dplyr)
library(tidytext)

ap_td <- tidy(AssociatedPress)
ap_td
```

Notice that we now have a tidy three-column `tbl_df`, with variables `document`, `term`, and `count`. This tidying operation is similar to the `melt()` function from the reshape2 package for non-sparse matrices.

> Notice that only the non-zero values are included in the tidied output: document 1 includes terms such as "adding" and "adult", but not "aaron" or "abandon". This means the tidied version has no rows where `count` is zero.

As we've seen in previous chapters, this form is convenient for analysis with the dplyr, tidytext and ggplot2 packages. For example, you can perform sentiment analysis on these newspaper articles with the approach described in Chapter 2.

```{r apsentiments, dependson = "ap_td"}
ap_sentiments <- ap_td %>%
  inner_join(get_sentiments("bing"), by = c(term = "word"))

ap_sentiments
```

This would let us visualize which words from the AP articles most often contributed to positive or negative sentiment, seen in Figure 5.2. We can see that the most common positive words include "like", "work", "support", and "good", while the most negative words include "killed", "death", and "vice". (The inclusion of "vice" as a negative term is probably a mistake on the algorithm's part, since it likely usually refers to "vice president").

```{r apsentimentplot, dependson = "apsentiments", fig.height = 6, fig.width = 7}
library(ggplot2)

ap_sentiments %>%
  count(sentiment, term, wt = count) %>%
  ungroup() %>%
  filter(n >= 200) %>%
  mutate(n = ifelse(sentiment == "negative", -n, n)) %>%
  mutate(term = reorder(term, n)) %>%
  ggplot(aes(term, n, fill = sentiment)) +
  geom_bar(stat = "identity") +
  ylab("Contribution to sentiment") +
  coord_flip()
```

(Figure 5.2: Words from AP articles with the greatest contribution to positive or negative sentiments, using the Bing sentiment lexicon.)

### 5.1.2 Tidying `dfm` objects

Other text mining packages provide alternative implementations of document-term matrices, such as the `dfm` (document-feature matrix) class from the quanteda package. For example, the quanteda package comes with a corpus of presidential inauguration speeches, which can be converted to a `dfm` using the appropriate function.

```{r inaug_dfm, message = FALSE, results = "hide"}
data("data_corpus_inaugural", package = "quanteda")
inaug_dfm <- quanteda::dfm(data_corpus_inaugural, verbose = FALSE)
```

```{r dependson = "inaug_dfm"}
inaug_dfm
```

The `tidy` method works on these document-feature matrices as well, turning them into a one-token-per-document-per-row table:

```{r inaug_td, dependson = "inaug_dfm"}
inaug_td <- tidy(inaug_dfm)
inaug_td
```

We may be interested in finding the words most specific to each of the inaugural speeches. This could be quantified by calculating the tf-idf of each term-speech pair using the `bind_tf_idf()` function, as described in Chapter 3.

```{r presidents, dependson = "inaug_td"}
inaug_tf_idf <- inaug_td %>%
  bind_tf_idf(term, document, count) %>%
  arrange(desc(tf_idf))

inaug_tf_idf
```

We could use this data to pick four notable inaugural addresses (from Presidents Lincoln, Roosevelt, Kennedy, and Obama), and visualize the words most specific to each speech, as shown in Figure 5.3.

```{r presidentspeeches, dependson = "presidents", fig.height=7, fig.width=6}
speeches <- c("1933-Roosevelt", "1861-Lincoln",
              "1961-Kennedy", "2009-Obama")

inaug_tf_idf %>%
  filter(document %in% speeches) %>%
  group_by(document) %>%
  top_n(10, tf_idf) %>%
  ungroup() %>%
  mutate(term = reorder(term, tf_idf)) %>%
  ggplot(aes(term, tf_idf, fill = document)) +
  geom_col(show.legend = FALSE) +
  facet_wrap(~ document, scales = "free") +
  coord_flip() +
  labs(x = "", y = "tf-idf")  # still get flipped
```

(Figure 5.3: The terms with the highest tf-idf from each of four selected inaugural addresses. Note that quanteda's tokenizer includes the '?' punctuation mark as a term, though the texts we've tokenized ourselves with unnest_tokens do not.)

As another example of a visualization possible with tidy data, we could extract the year from each document's name, and compute the total number of words within each year.

> Note that we've used tidyr's `complete()` function to include zeroes (cases where a word didn't appear in a document) in the table.

```{r year_term_counts, dependson = "inaug_td"}
library(tidyr)

year_term_counts <- inaug_td %>%
  extract(document, "year", "(\\d+)", convert = TRUE) %>%
    # tidyr::extract - extract one column into multiple columns
    #   extract(df, old_col, new_cols, regex, remove[=TRUE], convert)
  complete(year, term, fill = list(count = 0)) %>%
    # tidyr::complete - turns implicit missing values
    #                   into explicit missing values
  group_by(year) %>%
  mutate(year_total = sum(count))

year_term_counts
```

This lets us pick several words and visualize how they changed in frequency over time, as shown in 5.4. We can see that over time, American presidents became less likely to refer to the country as the "Union" and more likely to refer to "America". They also became less likely to talk about the "constitution" and "foreign" countries, and more likely to mention "freedom" and "God".

<<<<<<< HEAD
```{r yearterm, dependson = "year_term_counts"}
=======
```{r yearterm, dependson = "year_term_counts", fig.cap = "Changes in word frequency over time within Presidential inaugural addresses, for six selected terms"}
>>>>>>> 9d89138b
year_term_counts %>%
  filter(term %in% c("god", "america", "foreign", "union",
                     "constitution", "freedom")) %>%
  ggplot(aes(year, count / year_total)) +
  geom_point() +  # the black points
  geom_smooth() +  # the blue line and gray area
  facet_wrap(~ term, scales = "free_y") +
  scale_y_continuous(labels = scales::percent_format()) +  # 0.006 -> 0.6%
  ylab("% frequency of word in inaugural address")
```

(Figure 5.4: Changes in word frequency over time within Presidential inaugural addresses, for four selected terms)

These examples show how you can use tidytext, and the related suite of tidy tools, to analyze sources even if their origin was not in a tidy format.

## 5.2 Casting tidy text data into a matrix

Just as some existing text mining packages provide document-term matrices as sample data or output, some algorithms expect such matrices as input. Therefore, tidytext provides `cast_` verbs for converting from a tidy form to these matrices.

For example, we could take the tidied AP dataset and cast it back into a document-term matrix using the `cast_dtm()` function.

```{r}
ap_td %>%
  cast_dtm(document, term, count)
```

Similarly, we could cast the table into a `dfm` object from quanteda's dfm with `cast_dfm()`.

```{r chunk1}
ap_td %>%
  cast_dfm(document, term, count)
```

Some tools simply require a sparse matrix:

```{r}
library(Matrix)

# cast into a Matrix object
m <- ap_td %>%
  cast_sparse(document, term, count)

m[1:20, 1:20]
```

```{r}
class(m)
```

```{r}
dim(m)
```

This kind of conversion could easily be done from any of the tidy text structures we've used so far in this book. For example, we could create a DTM of Jane Austen's books in just a few lines of code.

```{r austen_dtm}
library(janeaustenr)

austen_dtm <- austen_books() %>%
  unnest_tokens(word, text) %>%
  count(book, word) %>%
  cast_dtm(book, word, n)

austen_dtm
```

This casting process allows for reading, filtering, and processing to be done using dplyr and other tidy tools, after which the data can be converted into a document-term matrix for machine learning applications. In Chapter 6, we'll examine some examples where a tidy-text dataset has to be converted into a `DocumentTermMatrix` for processing.

## 5.3 Tidying corpus objects with metadata

Some data structures are designed to store document collections *before* tokenization, often called a "corpus". One common example is `Corpus` objects from the tm package. These store text alongside **metadata**, which may include an ID, date/time, title, or language for each document.

For example, the tm package comes with the `acq` corpus, containing 50 articles from the news service Reuters.

```{r acq}
data("acq")
acq
```

```{r acq_first, dependson = "acq"}
# first document
acq[[1]]
```

A corpus object is structured like a list, with each item containing both text and metadata (see the tm documentation for more on working with Corpus documents). This is a flexible storage method for documents, but doesn't lend itself to processing with tidy tools.

We can thus use the `tidy()` method to construct a table with one row per document, including the metadata (such as `id` and `datetimestamp`) as columns alongside the `text`.

```{r acq_td, dependson = "acq"}
acq_td <- tidy(acq)
acq_td
```

This can then be used with `unnest_tokens()` to, for example, find the most common words across the 50 Reuters articles, or the ones most specific to each article.

```{r acq_tokens, dependson = "acq_td"}
acq_tokens <- acq_td %>%
  select(-places) %>%
  unnest_tokens(word, text) %>%
  anti_join(stop_words, by = "word")

# most common words
acq_tokens %>%
  count(word, sort = TRUE)
```

```{r acq_tokens2, dependson = "acq_tokens"}
# tf-idf
acq_tokens %>%
  count(id, word) %>%
  bind_tf_idf(word, id, n) %>%
  arrange(desc(tf_idf))
```

### 5.3.1 Example: mining financial articles

`Corpus` objects are a common output format for data ingesting packages, which means the `tidy()` function gives us access to a wide variety of text data. One example is [tm.plugin.webmining](https://cran.r-project.org/package=tm.plugin.webmining), which connects to online feeds to retrieve news articles based on a keyword. For instance, performing `WebCorpus(GoogleFinanceSource("NASDAQ:MSFT"))` allows us to retrieve the 20 most recent articles related to the Microsoft (MSFT) stock.

Here we'll retrieve recent articles relevant to nine major technology stocks: Microsoft, Apple, Google, Amazon, Facebook, Twitter, IBM, Yahoo, and Netflix.

> These results were downloaded in January 2017, when this chapter was written, but you'll certainly find different results if you ran it for yourself. Note that this code takes several minutes to run.

```{r stock_articles_run, eval = FALSE}
library(tm.plugin.webmining)
library(purrr)

company <- c("Microsoft", "Apple", "Google", "Amazon", "Facebook",
             "Twitter", "IBM", "Yahoo", "Netflix")
symbol <- c("MSFT", "AAPL", "GOOG", "AMZN", "FB",
            "TWTR", "IBM", "YHOO", "NFLX")

download_articles <- function(symbol) {
  WebCorpus(GoogleFinanceSource(paste0("NASDAQ:", symbol)))
}

stock_articles <- data_frame(company = company, symbol = symbol) %>%
  mutate(corpus = map(symbol, download_articles))
```

This uses the `map()` function from the purrr package, which applies a function to each item in `symbol` to create a list, which we store in the `corpus` list column.

```{r stock_articles, echo = FALSE}
load("data/stock_articles.rda")
```

```{r dependson = "stock_articles"}
stock_articles
```

Each of the items in the `corpus` list column is a `WebCorpus` object, which is a special case of a corpus like `acq`. We can thus turn each into a data frame using the `tidy()` function, unnest it with tidyr's `unnest()`, then tokenize the `text` column of the individual articles using `unnest_tokens()`.

```{r stock_tokens, dependson = "stock_articles"}
stock_tokens <- stock_articles %>%
  unnest(map(corpus, tidy)) %>%
  # unnest: if you have a list-column, this makes each
  #         element of the list its own row
  unnest_tokens(word, text) %>%
  select(company, datetimestamp, word, id, heading)

stock_tokens
```

Here we see some of each article's metadata alongside the words used. We could use tf-idf to determine which words were most specific to each stock symbol.

```{r}
library(stringr)

stock_tf_idf <- stock_tokens %>%
  count(company, word) %>%
  filter(!str_detect(word, "\\d+")) %>%
  bind_tf_idf(word, company, n) %>%
  arrange(-tf_idf)
```

The top terms for each are visualized in Figure 5.5. As we'd expect, the company's name and symbol are typically included, but so are several of their product offerings and executives, as well as companies they are making deals with (such as Disney with Netflix).

```{r stocktfidf, dependson = "stock_tf_idf", fig.height = 8, fig.width = 8}
stock_tf_idf %>%
  group_by(company) %>%
  top_n(8, tf_idf) %>%
  ungroup() %>%
  mutate(word = reorder(word, tf_idf)) %>%
  ggplot(aes(word, tf_idf, fill = company)) +
  geom_col(show.legend = FALSE) +
  facet_wrap(~ company, scales = "free") +
  coord_flip() +
  labs(x = "Word", y = "tf-idf")
```

(Figure 5.5: The 8 words with the highest tf-idf in recent articles specific to each company)

If we were interested in using recent news to analyze the market and make investment decisions, we'd likely want to use sentiment analysis to determine whether the news coverage was positive or negative. Before we run such an analysis, we should look at what words would contribute the most to positive and negative sentiments, as was shown in Chapter 2.4. For example, we could examine this within the AFINN lexicon (Figure 5.6).

```{r stockafinn, dependson = "stock_articles"}
stock_tokens %>%
  anti_join(stop_words, by = "word") %>%
  count(word, id, sort = TRUE) %>%
  inner_join(get_sentiments("afinn"), by = "word") %>%
  group_by(word) %>%
  summarize(contribution = sum(n * score)) %>%
  top_n(12, abs(contribution)) %>%
  mutate(word = reorder(word, contribution)) %>%
  ggplot(aes(word, contribution)) +
  geom_col() +  # equivalent to geom_bar(stat = "identity")
  coord_flip() +
  labs(y = "Frequency of word * AFINN score")
```

(Figure 5.6: The words with the largest contribution to sentiment scores in recent financial articles, according to the AFINN dictionary. The 'contribution' is the product of the word and the sentiment score.)

In the context of these financial articles, there are a few big red flags here. The words "share" and "shares" are counted as positive verbs by the AFINN lexicon ("Alice will **share** her cake with Bob"), but they're actually neutral nouns ("The stock price is $12 per **share**") that could just as easily be in a positive sentence as a negative one. The word "fool" is even more deceptive: it refers to Motley Fool, a financial services company. In short, we can see that the AFINN sentiment lexicon is entirely unsuited to the context of financial data (as are the NRC and Bing lexicons).

Instead, we introduce another sentiment lexicon: the Loughran and McDonald dictionary of financial sentiment terms. This dictionary was developed based on analyses of financial reports, and intentionally avoids words like "share" and "fool", as well as subtler terms like "liability" and "risk" that may not have a negative meaning in a financial context.

The Loughran data divides words into six sentiments: "positive", "negative", "litigious", "uncertain", "constraining", and "superfluous". We could start by examining the most common words belonging to each sentiment within this text dataset.

```{r stockloughransentiments}
stock_tokens %>%
  count(word) %>%
  inner_join(get_sentiments("loughran"), by = "word") %>%
  group_by(sentiment) %>%
  top_n(5, n) %>%
  ungroup() %>%
  mutate(word = reorder(word, n)) %>%
  ggplot(aes(word, n)) +
  geom_col() +
  coord_flip() +
  facet_wrap(~ sentiment, scales = "free") +
  ylab("Frequency of this word in the recent financial articles")
```

(Figure 5.7: The most common words in the financial news articles associated with each of the six sentiments in the Loughran and McDonald lexicon)

These assignments (Figure 5.7) of words to sentiments look more reasonable: common positive words include "strong" and "better", but not "shares" or "growth", while negative words include "volatility" but not "fool". The other sentiments look reasonable as well: the most common "uncertainty" terms include "could" and "may".

Now that we know we can trust the dictionary to approximate the articles' sentiments, we can use our typical methods for counting the number of uses of each sentiment-associated word in each corpus.

```{r}
stock_sentiment_count <- stock_tokens %>%
  inner_join(get_sentiments("loughran"), by = "word") %>%
  count(sentiment, company) %>%
  spread(sentiment, n, fill = 0)
  # sentiment, company, n ->
  #   company, constraining, litigious, negative, ..., uncertainty

stock_sentiment_count
```

```{r}
# transform into proportion
mat <- as.matrix(stock_sentiment_count[, -1])
rownames(mat) <- stock_sentiment_count[, 1, drop = TRUE]
mat <- prop.table(mat, 1)
round(mat * 100, 3)
```

It might be interesting to examine which company has the most news with "litigious" or "uncertain" terms. But the simplest measure, much as it was for most analysis in Chapter 2, is to see whether the news is more positive or negative. As a general quantitative measure of sentiment, we'll use "(positive - negative) / (positive + negative)" (Figure 5.8).

```{r stockpositivity}
stock_sentiment_count %>%
  mutate(score = (positive - negative) / (positive + negative)) %>%
  mutate(company = reorder(company, score)) %>%
  ggplot(aes(company, score, fill = score > 0)) +
  geom_col(show.legend = FALSE) +
  coord_flip() +
  labs(x = "Company", y = "Positivity score among 20 recent news articles")
```

(Figure 5.8: "Positivity" of the news coverage around each stock in January 2017, calculated as (positive - negative) / (positive + negative), based on uses of positive and negative words in 20 recent news articles about each company)

Based on this analysis, we'd say that in January 2017 most of the coverage of Yahoo and Twitter was strongly negative, while coverage of Google and Amazon was the most positive. A glance at current financial headlines suggest that it's on the right track. If you were interested in further analysis, you could use one of R's many quantitative finance packages to compare these articles to recent stock prices and other metrics.

## 5.4 Summary

Text analysis requires working with a variety of tools, many of which have inputs and outputs that aren't in a tidy form. This chapter showed how to convert between a tidy text data frame and sparse document-term matrices, as well as how to tidy a Corpus object containing document metadata. The next chapter will demonstrate another notable example of a package, topicmodels, that requires a document-term matrix as input, showing that these conversion tools are an essential part of text analysis.<|MERGE_RESOLUTION|>--- conflicted
+++ resolved
@@ -183,11 +183,7 @@
 
 This lets us pick several words and visualize how they changed in frequency over time, as shown in 5.4. We can see that over time, American presidents became less likely to refer to the country as the "Union" and more likely to refer to "America". They also became less likely to talk about the "constitution" and "foreign" countries, and more likely to mention "freedom" and "God".
 
-<<<<<<< HEAD
 ```{r yearterm, dependson = "year_term_counts"}
-=======
-```{r yearterm, dependson = "year_term_counts", fig.cap = "Changes in word frequency over time within Presidential inaugural addresses, for six selected terms"}
->>>>>>> 9d89138b
 year_term_counts %>%
   filter(term %in% c("god", "america", "foreign", "union",
                      "constitution", "freedom")) %>%
@@ -199,7 +195,7 @@
   ylab("% frequency of word in inaugural address")
 ```
 
-(Figure 5.4: Changes in word frequency over time within Presidential inaugural addresses, for four selected terms)
+(Figure 5.4: Changes in word frequency over time within Presidential inaugural addresses, for six selected terms)
 
 These examples show how you can use tidytext, and the related suite of tidy tools, to analyze sources even if their origin was not in a tidy format.
 
