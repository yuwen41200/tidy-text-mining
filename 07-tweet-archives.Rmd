---
output: github_document
---

# 7 Case study: comparing Twitter archives

```{r echo = FALSE}
library(knitr)
opts_chunk$set(message = FALSE, warning = FALSE, cache = TRUE,
               cache.lazy = FALSE, results = "hold",
               fig.retina = 2, fig.show = "hold")
options(width = 100, dplyr.width = 100)
library(ggplot2)
theme_set(theme_light())
```

One type of text that gets plenty of attention is text shared online via Twitter. In fact, several of the sentiment lexicons used in this book (and commonly used in general) were designed for use with and validated on tweets. Both of the authors of this book are on Twitter and are fairly regular users of it, so in this case study, let's compare the entire Twitter archives of [Julia](https://twitter.com/juliasilge) and [David](https://twitter.com/drob).

## 7.1 Getting the data and distribution of tweets

An individual can download their own Twitter archive by following [directions available on Twitter's website](https://support.twitter.com/articles/20170160). We each downloaded ours and will now open them up. Let's use the lubridate package to convert the string timestamps to date-time objects and initially take a look at our tweeting patterns overall (Figure 7.1).

```{r ssetup, fig.width=7, fig.height=7}
# if we call this chunk "setup", it will not run correctly
library(lubridate)
#library(ggplot2)
library(dplyr)
library(readr)

tweets_julia <- read_csv("data/tweets_julia.csv")
tweets_dave <- read_csv("data/tweets_dave.csv")
tweets <- bind_rows(tweets_julia %>% mutate(person = "Julia"),
                    tweets_dave  %>% mutate(person = "David")) %>%
  mutate(timestamp = ymd_hms(timestamp))
  # ymd_hms(): parse date-times with ymdhms components

ggplot(tweets, aes(x = timestamp, fill = person)) +
  geom_histogram(bins = 20, show.legend = FALSE) +
  # position = "identity" seems have no use
  facet_wrap(~ person, ncol = 1)
```

(Figure 7.1: All tweets from our accounts)

David and Julia tweet at about the same rate currently and joined Twitter about a year apart from each other, but there were about 5 years where David was not active on Twitter and Julia was. In total, Julia has about 4 times as many tweets as David.

## 7.2 Word frequencies

Let's use `unnest_tokens()` to make a tidy data frame of all the words in our tweets, and remove the common English stop words. There are certain conventions in how people use text on Twitter, so we will use a specialized tokenizer and do a bit more work with our text here than, for example, we did with the narrative text from Project Gutenberg.

First, we will remove tweets from this dataset that are retweets so that we only have tweets that we wrote ourselves. Next, the `mutate()` line cleans out some characters that we don't want like ampersands and such.

> In the call to `unnest_tokens()`, we unnest using the specialized `"tweets"` tokenizer that is built in to the tokenizers package. This tool is very useful for dealing with Twitter text or other text from online forums; it retains hashtags and mentions of usernames with the `@` symbol.

Because we have kept text such as hashtags and usernames in the dataset, we can't use a simple `anti_join()` to remove stop words. Instead, we can take the approach shown in the `filter()` line that uses `str_detect()` from the stringr package.

```{r tidytweets, dependson = "ssetup"}
library(tidytext)
library(stringr)

remove_reg <- "&amp;|&lt;|&gt;"
tidy_tweets <- tweets %>%
  filter(!str_detect(text, "^RT")) %>%
  mutate(text = str_remove_all(text, remove_reg)) %>%
  unnest_tokens(word, text, token = "tweets") %>%
  filter(!word %in% stop_words$word,
         !word %in% str_remove_all(stop_words$word, "'"),
         str_detect(word, "[a-z]"))
```

Now we can calculate word frequencies for each person. First, we group by person and count how many times each person used each word. Then we use `left_join()` to add a column of the total number of words used by each person. (This is higher for Julia than David since she has more tweets than David.) Finally, we calculate a frequency for each person and word.

```{r frequency, dependson = "tidytweets"}
frequency <- tidy_tweets %>%
  group_by(person) %>%
  count(word, sort = TRUE) %>%
  left_join(tidy_tweets %>%
              group_by(person) %>%
              summarise(total = n())) %>%
  mutate(freq = n / total)

frequency
```

This is a nice and tidy data frame but we would actually like to plot those frequencies on the x- and y-axes of a plot, so we will need to use `spread()` from tidyr make a differently shaped data frame.

```{r spread, dependson = "frequency"}
library(tidyr)

frequency <- frequency %>%
  select(person, word, freq) %>%
  spread(person, freq) %>%
  arrange(Julia, David)

frequency
```

Now this is ready for us to plot. Let's use `geom_jitter()` so that we don't see the discreteness at the low end of frequency as much, and `check_overlap = TRUE` so the text labels don't all print out on top of each other (only some will print).

```{r spreadplot, dependson = "spread", fig.height=7, fig.width=7}
library(scales)

ggplot(frequency, aes(Julia, David)) +
  geom_jitter(alpha = 0.1, size = 2.5, width = 0.25, height = 0.25) +
    # width & height: amount of vertical and horizontal jitter
    # cf. geom_point() for regular, unjittered points
  geom_text(aes(label = word), check_overlap = TRUE, vjust = 1.5) +
    # check_overlap: text that overlaps previous text in the same layer
    #                will not be plotted
    # vjust: vertical justification; top = 1, middle = 0.5, bottom = 0
    # hjust: horizontal justification; left = 0, center = 0.5, right = 1
    #   for more aesthetics specs, see vignette("ggplot2-specs")
    # cf. geom_label() draws a rectangle behind the text
  scale_x_log10(labels = percent_format()) +
  scale_y_log10(labels = percent_format()) +
  geom_abline(color = "red")
    # reference lines: geom_abline() for diagonal, geom_hline() for
    #                  horizontal, and geom_vline() for vertical
```

(Figure 7.2: Comparing the frequency of words used by Julia and David)

Words near the line in Figure 7.2 are used with about equal frequencies by David and Julia, while words far away from the line are used much more by one person compared to the other. Words, hashtags, and usernames that appear in this plot are ones that we have both used at least once in tweets. (Reader's note: Because rows containing missing values are removed when plotting.)

This may not even need to be pointed out, but David and Julia have used their Twitter accounts rather differently over the course of the past several years. David has used his Twitter account almost exclusively for professional purposes since he became more active, while Julia used it for entirely personal purposes until late 2015 and still uses it more personally than David. We see these differences immediately in this plot exploring word frequencies, and they will continue to be obvious in the rest of this chapter. 

## 7.3 Comparing word usage 

We just made a plot comparing raw word frequencies over our whole Twitter histories; now let's find which words are more or less likely to come from each person's account using the log odds ratio. First, let's restrict the analysis moving forward to tweets from David and Julia sent during 2016. David was consistently active on Twitter for all of 2016 and this was about when Julia transitioned into data science as a career.

```{r tidytweetsnew, dependson = "tidytweets"}
tidy_tweets <- tidy_tweets %>%
  filter(timestamp >= as.Date("2016-01-01"),
         timestamp <  as.Date("2017-01-01"))
```

Next, let's use `str_detect()` to remove Twitter usernames from the `word` column, because otherwise, the results here are dominated only by people who Julia or David know and the other does not. After removing these, we count how many times each person uses each word and keep only the words used more than 10 times. After a `spread()` operation, we can calculate the log odds ratio for each word, using

$$\text{log odds ratio} = \ln{\left(\frac{\left[\frac{n+1}{\text{total}+1}\right]_\text{David}}{\left[\frac{n+1}{\text{total}+1}\right]_\text{Julia}}\right)}$$

where $n$ is the number of times the word in question is used by each person and the total indicates the total words for each person.

```{r word_ratios, dependson = "tidytweetsnew"}
word_ratios <- tidy_tweets %>%
  filter(!str_detect(word, "^@")) %>%
  count(word, person) %>%
  group_by(word) %>%
  filter(sum(n) >= 10) %>%
  ungroup() %>%
  spread(person, n, fill = 0) %>%
<<<<<<< HEAD
    # fill: missing values will be replaced with this value
    #       (both explicit missing values and implicit missings)
  mutate_if(is.numeric, funs((. + 1) / sum(. + 1))) %>%
    # mutate_if(.tbl, .predicate, .funs, ...)
    #   operates on columns for which a predicate returns TRUE
    # WHY NOT mutate_if(is.numeric, funs((. + 1) / (sum(.) + 1))) ?!
=======
  mutate_if(is.numeric, funs((. + 1) / (sum(.) + 1))) %>%
>>>>>>> c79aabf7
  mutate(logratio = log(David / Julia)) %>%
  arrange(desc(logratio))
```

What are some words that have been about equally likely to come from David or Julia's account during 2016?

```{r, dependson = "word_ratios"}
word_ratios %>%
  arrange(abs(logratio))
```

We are about equally likely to tweet about words, science, ideas, and email.

Which words are most likely to be from Julia's account or from David's account? Let's just take the top 15 most distinctive words for each account and plot them in Figure 7.3.

```{r plotratios, dependson = "word_ratios", fig.width=6.5, fig.height=6}
word_ratios %>%
  group_by(logratio < 0) %>%
  top_n(15, abs(logratio)) %>%
  ungroup() %>%
  mutate(word = reorder(word, logratio)) %>%
  ggplot(aes(word, logratio, fill = logratio < 0)) +
  geom_col(show.legend = FALSE) +
  coord_flip() +
  ylab("log odds ratio (David/Julia)") #+ the following seems have no use
  #scale_fill_discrete(name = "", labels = c("David", "Julia"))
```

<<<<<<< HEAD
(Figure 7.3: Comparing the odds ratios of words from our accounts)

So David has tweeted about specific conferences he has gone to, genes, and Stack Overflow, while Julia tweeted about Utah, Census data, and her family.
=======
So David has tweeted about specific conferences he has gone to and Stack Overflow, while Julia tweeted about Utah, Census data, and her family.
>>>>>>> c79aabf7

## 7.4 Changes in word use

The section above looked at overall word use, but now let's ask a different question. Which words' frequencies have changed the fastest in our Twitter feeds? Or to state this another way, which words have we tweeted about at a higher or lower rate as time has passed? To do this, we will define a new time variable in the data frame that defines which unit of time each tweet was posted in. We can use `floor_date()` from lubridate to do this, with a unit of our choosing; using 1 month seems to work well for this year of tweets from both of us.

After we have the time bins defined, we count how many times each of us used each word in each time bin. After that, we add columns to the data frame for the total number of words used in each time bin by each person and the total number of times each word was used by each person. We can then `filter()` to only keep words used at least some minimum number of times (30, in this case).

```{r words_by_time, dependson = "tidytweetsnew"}
words_by_time <- tidy_tweets %>%
  filter(!str_detect(word, "^@")) %>%
  mutate(time_floor = floor_date(timestamp, unit = "1 month")) %>%
  count(time_floor, person, word) %>%
  group_by(person, time_floor) %>%
  mutate(time_total = sum(n)) %>%
<<<<<<< HEAD
  group_by(word) %>%  # overrides existing grouping
                      # WHY NOT group_by(person, word) ?!
=======
  group_by(person, word) %>%
>>>>>>> c79aabf7
  mutate(word_total = sum(n)) %>%
  ungroup() %>%
  rename(count = n) %>%
  filter(word_total > 30)

words_by_time
```

Each row in this data frame corresponds to one person using one word in a given time bin. The `count` column tells us how many times that person used that word in that time bin, the `time_total` column tells us how many words that person used during that time bin, and the `word_total` column tells us how many times that person used that word over the whole year. This is the data set we can use for modeling. 

We can use `nest()` from tidyr to make a data frame with a list column that contains little miniature data frames for each word. Let's do that now and take a look at the resulting structure.

```{r nest, dependson = "words_by_time"}
nested_data <- words_by_time %>%
  nest(-word, -person) 

nested_data
```

This data frame has one row for each person-word combination; the `data` column is a list column that contains data frames, one for each combination of person and word. Let's use `map()` from purrr to apply our modeling procedure to each of those little data frames inside our big data frame. This is count data so let’s use `glm()` with `family = "binomial"` for modeling.

> We can think about this modeling procedure answering a question like, "Was a given word mentioned in a given time bin? Yes or no? How does the count of word mentions depend on time?"

```{r nested_models, dependson = "nest"}
library(purrr)

nested_models <- nested_data %>%
  mutate(models = map(data, ~ glm(
    cbind(count, time_total) ~ time_floor, ., family = "binomial"
  )))
  # glm(): fitting generalized linear models

nested_models
```

Now notice that we have a new column for the modeling results; it is another list column and contains `glm` objects. The next step is to use `map()` and `tidy()` from the broom package to pull out the slopes for each of these models and find the important ones. We are comparing many slopes here and some of them are not statistically significant, so let's apply an adjustment to the p-values for multiple comparisons.

```{r slopes, dependson = "nested_models"}
library(broom)

slopes <- nested_models %>%
  unnest(map(models, tidy)) %>%
  filter(term == "time_floor") %>%
  mutate(adjusted.p.value = p.adjust(p.value))
  # p.adjust(): returns adjusted p-values using p.adjust.methods
```

Now let's find the most important slopes. Which words have changed in frequency at a moderately significant level in our tweets?

```{r top_slopes2, dependson = "slopes"}
<<<<<<< HEAD
top_slopes <- slopes %>%
  filter(adjusted.p.value < 0.1)
=======
top_slopes <- slopes %>% 
  filter(adjusted.p.value < 0.05)
>>>>>>> c79aabf7

top_slopes
```

To visualize our results, we can plot these words' use for both David and Julia over this year of tweets.

```{r topdave, dependson = "top_slopes2", fig.width=8, fig.height=5}
words_by_time %>%
  inner_join(top_slopes, by = c("word", "person")) %>%
  filter(person == "David") %>%
  ggplot(aes(time_floor, count / time_total, color = word)) +
  geom_line(size = 1.3) +
  labs(x = NULL, y = "Word frequency")
```

(Figure 7.4: Trending words in David's tweets)

We see in Figure 7.4 that David tweeted a lot about the UseR conference while he was there and then quickly stopped. He has tweeted more about Stack Overflow toward the end of the year and less about ggplot2 as the year has progressed.

> [https://twitter.com/drob/status/712639593703542785](https://twitter.com/drob/status/712639593703542785)

Now let's plot words that have changed frequency in Julia's tweets in Figure 7.5.

```{r topjulia, dependson = "top_slopes2", fig.width=8, fig.height=5}
words_by_time %>%
  inner_join(top_slopes, by = c("word", "person")) %>%
  filter(person == "Julia") %>%
  ggplot(aes(time_floor, count / time_total, color = word)) +
  geom_line(size = 1.3) +
  labs(x = NULL, y = "Word frequency")
```

<<<<<<< HEAD
(Figure 7.5: Trending words in Julia's tweets)

All the significant slopes for Julia are negative. This means she has not tweeted at a higher rate using any specific words, but instead using a variety of different words; her tweets earlier in the year contained the words shown in this plot at higher proportions. Words she uses when publicizing a new blog post like the #rstats hashtag and "post" have gone down in frequency, and she tweets less about reading.
=======
Both the significant slopes for Julia are negative. This means she has not tweeted at a higher rate using any specific words, but instead using a variety of different words; her tweets earlier in the year contained the words shown in this plot at higher proportions. Words she uses when publicizing a new blog post like the #rstats hashtag and "post" have gone down in frequency.
>>>>>>> c79aabf7

## 7.5 Favorites and retweets

Another important characteristic of tweets is how many times they are favorited or retweeted. Let's explore which words are more likely to be retweeted or favorited for Julia's and David's tweets. When a user downloads their own Twitter archive, favorites and retweets are not included, so we constructed another dataset of the authors' tweets that includes this information. We accessed our own tweets via the Twitter API and downloaded about 3200 tweets for each person. In both cases, that is about the last 18 months worth of Twitter activity. This corresponds to a period of increasing activity and increasing numbers of followers for both of us.

```{r ssetup2}
tweets_julia <- read_csv("data/juliasilge_tweets.csv")
tweets_dave <- read_csv("data/drob_tweets.csv")
tweets <- bind_rows(tweets_julia %>% mutate(person = "Julia"),
                    tweets_dave  %>% mutate(person = "David")) %>%
  mutate(created_at = ymd_hms(created_at))
```

Now that we have this second, smaller set of only recent tweets, let's again use `unnest_tokens()` to transform these tweets to a tidy data set. Let's remove all retweets and replies from this data set so we only look at regular tweets that David and Julia have posted directly.

```{r tidy_tweets2, dependson = "ssetup2"}
tidy_tweets <- tweets %>%
  filter(!str_detect(text, "^(RT|@)")) %>%
  mutate(text = str_remove_all(text, remove_reg)) %>%
  unnest_tokens(word, text, token = "tweets", strip_url = TRUE) %>%
  filter(!word %in% stop_words$word,
         !word %in% str_remove_all(stop_words$word, "'"))

tidy_tweets
```

Notice that the `word` column contains tokenized emoji.

To start with, let’s look at the number of times each of our tweets was retweeted. Let's find the total number of retweets for each person.

```{r rt_totals, dependson = "tidy_tweets2"}
<<<<<<< HEAD
totals <- tidy_tweets %>%
  group_by(person, id) %>%
  summarise(rts = sum(retweets)) %>%
  # WHY NOT summarise(rts = first(retweets)) ?!
  group_by(person) %>%
=======
totals <- tidy_tweets %>% 
  group_by(person, id) %>% 
  summarise(rts = first(retweets)) %>% 
  group_by(person) %>% 
>>>>>>> c79aabf7
  summarise(total_rts = sum(rts))

totals
```

Now let's find the median number of retweets for each word and person. We probably want to count each tweet/word combination only once, so we will use `group_by()` and `summarise()` twice, one right after the other. The first `summarise()` statement counts how many times each word was retweeted, for each tweet and person. In the second `summarise()` statement, we can find the median retweets for each person and word, also count the number of times each word was used ever by each person and keep that in `uses`. Next, we can join this to the data frame of retweet totals. Let's `filter()` to only keep words mentioned at least 5 times.

```{r word_by_rts, dependson = c("rt_totals", "tidy_tweets2")}
word_by_rts <- tidy_tweets %>%
  group_by(id, word, person) %>%
  summarise(rts = first(retweets)) %>%
    # first(): extract the first value from a vector
    # value of summarise(): one grouping level will be dropped
  group_by(person, word) %>%
  summarise(retweets = median(rts), uses = n()) %>%
  left_join(totals) %>%
  filter(retweets != 0) %>%
  ungroup()  # or it will group by person

word_by_rts %>%
  filter(uses >= 5) %>%
  arrange(desc(retweets))
```

At the top of this sorted data frame, we see tweets from Julia and David about packages that they work on, like [gganimate](https://github.com/dgrtwo/gganimate) and [tidytext](https://cran.r-project.org/package=tidytext). Let's plot the words that have the highest median retweets for each of our accounts (Figure 7.6).

```{r plotrts, dependson = "word_by_rts", fig.width=10, fig.height=5}
word_by_rts %>%
  filter(uses >= 5) %>%
  group_by(person) %>%
  top_n(10, retweets) %>%
  arrange(retweets) %>%
  ungroup() %>%
  mutate(word = factor(word, unique(word))) %>%
  #ungroup() %>% this seems have no use
  ggplot(aes(word, retweets, fill = person)) +
  geom_col(show.legend = FALSE) +
  facet_wrap(~ person, scales = "free", ncol = 2) +
  coord_flip() +
  labs(x = NULL, y = "Median # of retweets for tweets containing each word")
  # also arrange(desc(retweets)) and mutate(word = factor(word, rev(unique(word))))
```

(Figure 7.6: Words with highest median retweets)

We see lots of word about R packages, including tidytext, a package about which you are reading right now!

We can follow a similar procedure to see which words led to more favorites. Are they different than the words that lead to more retweets?

```{r word_by_favs, dependson = "tidy_tweets2"}
<<<<<<< HEAD
totals <- tidy_tweets %>%
  group_by(person, id) %>%
  summarise(favs = sum(favorites)) %>%
  # WHY NOT summarise(favs = first(favorites)) ?!
  group_by(person) %>%
=======
totals <- tidy_tweets %>% 
  group_by(person, id) %>% 
  summarise(favs = first(favorites)) %>% 
  group_by(person) %>% 
>>>>>>> c79aabf7
  summarise(total_favs = sum(favs))

word_by_favs <- tidy_tweets %>%
  group_by(id, word, person) %>%
  summarise(favs = first(favorites)) %>%
  group_by(person, word) %>%
  summarise(favorites = median(favs), uses = n()) %>%
  left_join(totals) %>%
  filter(favorites != 0) %>%
  ungroup()
```

We have built the data frames we need. Now let's make our visualization in Figure 7.7.

```{r plotfavs, dependson = "word_by_favs", fig.width=10, fig.height=5}
word_by_favs %>%
  filter(uses >= 5) %>%
  group_by(person) %>%
  top_n(10, favorites) %>%
  arrange(favorites) %>%
  ungroup() %>%
  mutate(word = factor(word, unique(word))) %>%
  ungroup() %>%
  ggplot(aes(word, favorites, fill = person)) +
  geom_col(show.legend = FALSE) +
  facet_wrap(~ person, scales = "free", ncol = 2) +
  coord_flip() +
  labs(x = NULL, y = "Median # of favorites for tweets containing each word")
```

(Figure 7.7: Words with highest median favorites)

We see some minor differences between Figures 7.6 and 7.7, especially near the bottom of the top 10 list, but these are largely the same words as for retweets. In general, the same words that lead to retweets lead to favorites. A prominent word for Julia in both plots is the hashtag for the NASA Datanauts program that she has participated in; read on to Chapter 8 to learn more about NASA data and what we can learn from text analysis of NASA datasets. Wondering about the "=" in David's list?

> [https://twitter.com/drob/status/714879071725993986](https://twitter.com/drob/status/714879071725993986)

## 7.6 Summary

This chapter was our first case study, a beginning-to-end analysis that demonstrates how to bring together the concepts and code we have been exploring in a cohesive way to understand a text data set. Comparing word frequencies allows us to see which words we tweeted more and less frequently, and the log odds ratio shows us which words are more likely to be tweeted from each of our accounts. We can use `nest()` and `map()` with the `glm()` function to find which words we have tweeted at higher and lower rates as time has passed. Finally, we can find which words in our tweets led to higher numbers of retweets and favorites. All of these are examples of approaches to measure how we use words in similar and different ways and how the characteristics of our tweets are changing or compare with each other. These are flexible approaches to text mining that can be applied to other types of text as well.<|MERGE_RESOLUTION|>--- conflicted
+++ resolved
@@ -148,16 +148,12 @@
   filter(sum(n) >= 10) %>%
   ungroup() %>%
   spread(person, n, fill = 0) %>%
-<<<<<<< HEAD
     # fill: missing values will be replaced with this value
     #       (both explicit missing values and implicit missings)
-  mutate_if(is.numeric, funs((. + 1) / sum(. + 1))) %>%
+  mutate_if(is.numeric, funs((. + 1) / (sum(.) + 1))) %>%
     # mutate_if(.tbl, .predicate, .funs, ...)
     #   operates on columns for which a predicate returns TRUE
     # WHY NOT mutate_if(is.numeric, funs((. + 1) / (sum(.) + 1))) ?!
-=======
-  mutate_if(is.numeric, funs((. + 1) / (sum(.) + 1))) %>%
->>>>>>> c79aabf7
   mutate(logratio = log(David / Julia)) %>%
   arrange(desc(logratio))
 ```
@@ -186,13 +182,9 @@
   #scale_fill_discrete(name = "", labels = c("David", "Julia"))
 ```
 
-<<<<<<< HEAD
 (Figure 7.3: Comparing the odds ratios of words from our accounts)
 
-So David has tweeted about specific conferences he has gone to, genes, and Stack Overflow, while Julia tweeted about Utah, Census data, and her family.
-=======
 So David has tweeted about specific conferences he has gone to and Stack Overflow, while Julia tweeted about Utah, Census data, and her family.
->>>>>>> c79aabf7
 
 ## 7.4 Changes in word use
 
@@ -207,12 +199,8 @@
   count(time_floor, person, word) %>%
   group_by(person, time_floor) %>%
   mutate(time_total = sum(n)) %>%
-<<<<<<< HEAD
-  group_by(word) %>%  # overrides existing grouping
-                      # WHY NOT group_by(person, word) ?!
-=======
-  group_by(person, word) %>%
->>>>>>> c79aabf7
+  group_by(person, word) %>%  # overrides existing grouping
+                              # WHY NOT group_by(person, word) ?!
   mutate(word_total = sum(n)) %>%
   ungroup() %>%
   rename(count = n) %>%
@@ -263,13 +251,8 @@
 Now let's find the most important slopes. Which words have changed in frequency at a moderately significant level in our tweets?
 
 ```{r top_slopes2, dependson = "slopes"}
-<<<<<<< HEAD
 top_slopes <- slopes %>%
-  filter(adjusted.p.value < 0.1)
-=======
-top_slopes <- slopes %>% 
   filter(adjusted.p.value < 0.05)
->>>>>>> c79aabf7
 
 top_slopes
 ```
@@ -302,13 +285,9 @@
   labs(x = NULL, y = "Word frequency")
 ```
 
-<<<<<<< HEAD
 (Figure 7.5: Trending words in Julia's tweets)
 
-All the significant slopes for Julia are negative. This means she has not tweeted at a higher rate using any specific words, but instead using a variety of different words; her tweets earlier in the year contained the words shown in this plot at higher proportions. Words she uses when publicizing a new blog post like the #rstats hashtag and "post" have gone down in frequency, and she tweets less about reading.
-=======
 Both the significant slopes for Julia are negative. This means she has not tweeted at a higher rate using any specific words, but instead using a variety of different words; her tweets earlier in the year contained the words shown in this plot at higher proportions. Words she uses when publicizing a new blog post like the #rstats hashtag and "post" have gone down in frequency.
->>>>>>> c79aabf7
 
 ## 7.5 Favorites and retweets
 
@@ -340,18 +319,11 @@
 To start with, let’s look at the number of times each of our tweets was retweeted. Let's find the total number of retweets for each person.
 
 ```{r rt_totals, dependson = "tidy_tweets2"}
-<<<<<<< HEAD
 totals <- tidy_tweets %>%
   group_by(person, id) %>%
-  summarise(rts = sum(retweets)) %>%
+  summarise(rts = first(retweets)) %>%
   # WHY NOT summarise(rts = first(retweets)) ?!
   group_by(person) %>%
-=======
-totals <- tidy_tweets %>% 
-  group_by(person, id) %>% 
-  summarise(rts = first(retweets)) %>% 
-  group_by(person) %>% 
->>>>>>> c79aabf7
   summarise(total_rts = sum(rts))
 
 totals
@@ -402,18 +374,11 @@
 We can follow a similar procedure to see which words led to more favorites. Are they different than the words that lead to more retweets?
 
 ```{r word_by_favs, dependson = "tidy_tweets2"}
-<<<<<<< HEAD
 totals <- tidy_tweets %>%
   group_by(person, id) %>%
-  summarise(favs = sum(favorites)) %>%
+  summarise(favs = first(favorites)) %>%
   # WHY NOT summarise(favs = first(favorites)) ?!
   group_by(person) %>%
-=======
-totals <- tidy_tweets %>% 
-  group_by(person, id) %>% 
-  summarise(favs = first(favorites)) %>% 
-  group_by(person) %>% 
->>>>>>> c79aabf7
   summarise(total_favs = sum(favs))
 
 word_by_favs <- tidy_tweets %>%
